extern crate clap;
extern crate syn;

use std::fs::File;
use std::io::{Error, Read, Write};
use clap::{ App, Arg };

fn get_method_names(mut in_file: File) -> Vec<String> {
    let mut source = String::new();
    in_file.read_to_string(&mut source).unwrap();

    let file = syn::parse_file(&source)
        .expect("Syntax error found while parsing handler file");

    let mut names = Vec::new();

    for item in file.items {
        if let syn::Item::Impl(item) = item {
            for item in item.items {
                if let syn::ImplItem::Method(method) = item {
                    if let syn::Visibility::Public(_) = method.vis {
                        if let syn::ReturnType::Type(_, t) = method.sig.output {
                            if let syn::Type::Path(path) = *t {
                                if path.path.segments.first().unwrap().ident.to_string() == "Result" {
                                    names.push(format!("\"{}\"", method.sig.ident.to_string()));
                                }
                            }
                        }
                    }
                }
            }
        }
    }

<<<<<<< HEAD
    println!("{{");
    println!("\"fallible-methods\": [");
    println!("{}", names.join(",\n"));
    println!("],");
    println!("\"parser-traits\": [");
    println!("]");
    println!("}}");
=======
    names
}

fn write_json(mut out_file: File, names: Vec<String>) -> Result<(), Error> {
    writeln!(out_file, "{{")?;
    writeln!(out_file, "\"fallible-methods\": [")?;
    writeln!(out_file, "{}", names.join(",\n"))?;
    writeln!(out_file, "]")?;
    writeln!(out_file, "}}")?;

    Ok(())
}

fn main() {
    let matches = App::new("Collect information about handler functions")
        .args(&[
            Arg::with_name("INPUT.rs")
                .required(true)
                .help("Source file of handler struct definition."),
            Arg::with_name("OUTPUT.json")
                .required(true)
                .help("Target file to write the information."),
        ])
    .get_matches();

    let source_path = matches.value_of("INPUT.rs")
        .expect("Expected INPUT.rs");

    let target_path = matches.value_of("OUTPUT.json")
        .expect("Expected OUTPUT.json");

    let in_file = File::open(source_path).unwrap();
    let names = get_method_names(in_file);

    let out_file = File::create(target_path).unwrap();
    write_json(out_file, names).expect("Failed to write");
>>>>>>> 6fc85532
}<|MERGE_RESOLUTION|>--- conflicted
+++ resolved
@@ -32,15 +32,6 @@
         }
     }
 
-<<<<<<< HEAD
-    println!("{{");
-    println!("\"fallible-methods\": [");
-    println!("{}", names.join(",\n"));
-    println!("],");
-    println!("\"parser-traits\": [");
-    println!("]");
-    println!("}}");
-=======
     names
 }
 
@@ -48,7 +39,8 @@
     writeln!(out_file, "{{")?;
     writeln!(out_file, "\"fallible-methods\": [")?;
     writeln!(out_file, "{}", names.join(",\n"))?;
-    writeln!(out_file, "]")?;
+    writeln!(out_file, "],")?;
+    writeln!(out_file, "\"parser-traits\": []")?;
     writeln!(out_file, "}}")?;
 
     Ok(())
@@ -77,5 +69,4 @@
 
     let out_file = File::create(target_path).unwrap();
     write_json(out_file, names).expect("Failed to write");
->>>>>>> 6fc85532
 }